/*
 * Licensed to the Apache Software Foundation (ASF) under one
 * or more contributor license agreements.  See the NOTICE file
 * distributed with this work for additional information
 * regarding copyright ownership.  The ASF licenses this file
 * to you under the Apache License, Version 2.0 (the
 * "License"); you may not use this file except in compliance
 * with the License.  You may obtain a copy of the License at
 *
 *     http://www.apache.org/licenses/LICENSE-2.0
 *
 * Unless required by applicable law or agreed to in writing, software
 * distributed under the License is distributed on an "AS IS" BASIS,
 * WITHOUT WARRANTIES OR CONDITIONS OF ANY KIND, either express or implied.
 * See the License for the specific language governing permissions and
 * limitations under the License.
 */

package org.apache.paimon.plugin;

import org.apache.paimon.utils.IOUtils;
import org.apache.paimon.utils.LocalFileUtils;
import org.apache.paimon.utils.StringUtils;

import java.io.File;
import java.io.IOException;
import java.io.InputStream;
import java.net.URL;
import java.nio.file.Files;
import java.nio.file.Path;
import java.nio.file.Paths;
import java.util.ArrayList;
import java.util.Arrays;
import java.util.List;
import java.util.Optional;
import java.util.ServiceLoader;
import java.util.UUID;
import java.util.stream.Collectors;
import java.util.stream.Stream;

/** Loader to load plugin jar. */
public class PluginLoader {

    public static final String[] PARENT_FIRST_LOGGING_PATTERNS =
            new String[] {
                "org.slf4j",
                "org.apache.log4j",
                "org.apache.logging",
                "org.apache.commons.logging",
                "ch.qos.logback"
            };

    private static final String[] OWNER_CLASSPATH =
            Stream.concat(
                            Arrays.stream(PARENT_FIRST_LOGGING_PATTERNS),
                            Stream.of(
                                    "org.codehaus.janino",
                                    "org.codehaus.commons",
                                    "org.apache.commons.lang3"))
                    .toArray(String[]::new);

    private static final String[] COMPONENT_CLASSPATH = new String[] {"org.apache.paimon"};

    private final ClassLoader submoduleClassLoader;

    public PluginLoader(String jarName) {
        try {
            ClassLoader ownerClassLoader = PluginLoader.class.getClassLoader();
<<<<<<< HEAD
            Path tmpDirectory = Paths.get(System.getProperty("java.io.tmpdir"));
=======
            Path tmpDirectory =
                    tmpDirectoryFromYarn()
                            .orElseGet(() -> Paths.get(System.getProperty("java.io.tmpdir")));
>>>>>>> 1f1dd5ef
            Files.createDirectories(
                    LocalFileUtils.getTargetPathIfContainsSymbolicPath(tmpDirectory));
            Path delegateJar =
                    extractResource(
                            jarName,
                            ownerClassLoader,
                            tmpDirectory,
                            String.format(
                                    "%s could not be found.\n"
                                            + "If you're running a test, please make sure you've built the modules by running\n"
                                            + "mvn clean install -DskipTests",
                                    jarName));
            this.submoduleClassLoader =
                    new ComponentClassLoader(
                            new URL[] {delegateJar.toUri().toURL()},
                            ownerClassLoader,
                            OWNER_CLASSPATH,
                            COMPONENT_CLASSPATH);
        } catch (IOException e) {
            throw new RuntimeException("Could not initialize the paimon-codegen loader.", e);
        }
    }

    private Path extractResource(
            String resourceName,
            ClassLoader flinkClassLoader,
            Path tmpDirectory,
            String errorMessage)
            throws IOException {
        String[] splitName = resourceName.split("\\.");
        splitName[0] += "_" + UUID.randomUUID();
        final Path tempFile = Files.createFile(tmpDirectory.resolve(String.join(".", splitName)));
        final InputStream resourceStream = flinkClassLoader.getResourceAsStream(resourceName);
        if (resourceStream == null) {
            throw new RuntimeException(errorMessage);
        }
        IOUtils.copyBytes(resourceStream, Files.newOutputStream(tempFile));
        return tempFile;
    }

    public <T> T discover(Class<T> clazz) {
        List<T> results = new ArrayList<>();
        ServiceLoader.load(clazz, submoduleClassLoader).iterator().forEachRemaining(results::add);
        if (results.size() != 1) {
            throw new RuntimeException(
                    "Found "
                            + results.size()
                            + " classes implementing "
                            + clazz.getName()
                            + ". They are:\n"
                            + results.stream()
                                    .map(t -> t.getClass().getName())
                                    .collect(Collectors.joining("\n")));
        }
        return results.get(0);
    }

    @SuppressWarnings("unchecked")
    public <T> T newInstance(String name) {
        try {
            return (T) submoduleClassLoader.loadClass(name).newInstance();
        } catch (ClassNotFoundException | InstantiationException | IllegalAccessException e) {
            throw new RuntimeException(e);
        }
    }

    public ClassLoader submoduleClassLoader() {
        return submoduleClassLoader;
    }

    private static Optional<Path> tmpDirectoryFromYarn() {
        String localDirs = System.getenv("LOCAL_DIRS");
        if (!StringUtils.isBlank(localDirs)) {
            String[] paths = localDirs.split(",|" + File.pathSeparator);
            if (paths.length > 0) {
                return Optional.of(Paths.get(paths[0]));
            }
        }
        return Optional.empty();
    }
}<|MERGE_RESOLUTION|>--- conflicted
+++ resolved
@@ -66,13 +66,9 @@
     public PluginLoader(String jarName) {
         try {
             ClassLoader ownerClassLoader = PluginLoader.class.getClassLoader();
-<<<<<<< HEAD
-            Path tmpDirectory = Paths.get(System.getProperty("java.io.tmpdir"));
-=======
             Path tmpDirectory =
                     tmpDirectoryFromYarn()
                             .orElseGet(() -> Paths.get(System.getProperty("java.io.tmpdir")));
->>>>>>> 1f1dd5ef
             Files.createDirectories(
                     LocalFileUtils.getTargetPathIfContainsSymbolicPath(tmpDirectory));
             Path delegateJar =
