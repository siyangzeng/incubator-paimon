/*
 * Licensed to the Apache Software Foundation (ASF) under one
 * or more contributor license agreements.  See the NOTICE file
 * distributed with this work for additional information
 * regarding copyright ownership.  The ASF licenses this file
 * to you under the Apache License, Version 2.0 (the
 * "License"); you may not use this file except in compliance
 * with the License.  You may obtain a copy of the License at
 *
 *     http://www.apache.org/licenses/LICENSE-2.0
 *
 * Unless required by applicable law or agreed to in writing, software
 * distributed under the License is distributed on an "AS IS" BASIS,
 * WITHOUT WARRANTIES OR CONDITIONS OF ANY KIND, either express or implied.
 * See the License for the specific language governing permissions and
 * limitations under the License.
 */

package org.apache.paimon.mergetree.compact;

import org.apache.paimon.KeyValueFileStore;
import org.apache.paimon.annotation.VisibleForTesting;
import org.apache.paimon.compact.CompactFutureManager;
import org.apache.paimon.compact.CompactResult;
import org.apache.paimon.compact.CompactUnit;
import org.apache.paimon.data.InternalRow;
import org.apache.paimon.io.DataFileMeta;
import org.apache.paimon.mergetree.LevelSortedRun;
import org.apache.paimon.mergetree.Levels;
import org.apache.paimon.utils.Preconditions;

import org.slf4j.Logger;
import org.slf4j.LoggerFactory;

import java.io.IOException;
import java.util.Comparator;
import java.util.List;
import java.util.Optional;
import java.util.concurrent.ExecutionException;
import java.util.concurrent.ExecutorService;
import java.util.stream.Collectors;

/** Compact manager for {@link KeyValueFileStore}. */
public class MergeTreeCompactManager extends CompactFutureManager {

    private static final Logger LOG = LoggerFactory.getLogger(MergeTreeCompactManager.class);

    private final ExecutorService executor;
    private final Levels levels;
    private final CompactStrategy strategy;
    private final Comparator<InternalRow> keyComparator;
    private final long compactionFileSize;
    private final int numSortedRunStopTrigger;
    private final CompactRewriter rewriter;

    public MergeTreeCompactManager(
            ExecutorService executor,
            Levels levels,
            CompactStrategy strategy,
            Comparator<InternalRow> keyComparator,
            long compactionFileSize,
            int numSortedRunStopTrigger,
            CompactRewriter rewriter) {
        this.executor = executor;
        this.levels = levels;
        this.strategy = strategy;
        this.compactionFileSize = compactionFileSize;
        this.numSortedRunStopTrigger = numSortedRunStopTrigger;
        this.keyComparator = keyComparator;
        this.rewriter = rewriter;
    }

    @Override
    public boolean shouldWaitForLatestCompaction() {
        return levels.numberOfSortedRuns() > numSortedRunStopTrigger;
    }

    @Override
    public boolean shouldWaitForPreparingCheckpoint() {
        // cast to long to avoid Numeric overflow
        return levels.numberOfSortedRuns() > (long) numSortedRunStopTrigger + 1;
    }

    @Override
    public void addNewFile(DataFileMeta file) {
        levels.addLevel0File(file);
    }

    @Override
    public List<DataFileMeta> allFiles() {
        return levels.allFiles();
    }

    @Override
    public void triggerCompaction(boolean fullCompaction) {
        Optional<CompactUnit> optionalUnit;
        List<LevelSortedRun> runs = levels.levelSortedRuns();
        if (fullCompaction) {
            Preconditions.checkState(
                    taskFuture == null,
                    "A compaction task is still running while the user "
                            + "forces a new compaction. This is unexpected.");
            if (LOG.isInfoEnabled()) {
                LOG.info(
                        "Trigger forced full compaction. Picking from the following runs\n{}",
                        runs);
            }
            optionalUnit = CompactStrategy.pickFullCompaction(levels.numberOfLevels(), runs);
        } else {
            if (taskFuture != null) {
                return;
            }
            if (LOG.isInfoEnabled()) {
                LOG.info("Trigger normal compaction. Picking from the following runs\n{}", runs);
            }
            optionalUnit =
                    strategy.pick(levels.numberOfLevels(), runs)
                            .filter(unit -> unit.files().size() > 0)
                            .filter(
                                    unit ->
                                            unit.files().size() > 1
                                                    || unit.files().get(0).level()
                                                            != unit.outputLevel());
        }

        optionalUnit.ifPresent(
                unit -> {
                    /*
                     * As long as there is no older data, We can drop the deletion.
                     * If the output level is 0, there may be older data not involved in compaction.
                     * If the output level is bigger than 0, as long as there is no older data in
                     * the current levels, the output is the oldest, so we can drop the deletion.
                     * See CompactStrategy.pick.
                     */
                    boolean dropDelete =
                            unit.outputLevel() != 0
                                    && unit.outputLevel() >= levels.nonEmptyHighestLevel();

                    if (LOG.isInfoEnabled()) {
                        LOG.info(
                                "Submit compaction with files (name, level, size): "
                                        + levels.levelSortedRuns().stream()
                                                .flatMap(lsr -> lsr.run().files().stream())
                                                .map(
                                                        file ->
                                                                String.format(
                                                                        "(%s, %d, %d)",
                                                                        file.fileName(),
                                                                        file.level(),
                                                                        file.fileSize()))
                                                .collect(Collectors.joining(", ")));
                    }
                    submitCompaction(unit, dropDelete);
                });
    }

    @VisibleForTesting
    public Levels levels() {
        return levels;
    }

    private void submitCompaction(CompactUnit unit, boolean dropDelete) {
        MergeTreeCompactTask task =
<<<<<<< HEAD
                new MergeTreeCompactTask(keyComparator, minFileSize, rewriter, unit, dropDelete);
        if (LOG.isInfoEnabled()) {
            LOG.info(
=======
                new MergeTreeCompactTask(
                        keyComparator, compactionFileSize, rewriter, unit, dropDelete);
        if (LOG.isDebugEnabled()) {
            LOG.debug(
>>>>>>> 22b0e208
                    "Pick these files (name, level, size) for compaction: {}",
                    unit.files().stream()
                            .map(
                                    file ->
                                            String.format(
                                                    "(%s, %d, %d)",
                                                    file.fileName(), file.level(), file.fileSize()))
                            .collect(Collectors.joining(", ")));
        }
        taskFuture = executor.submit(task);
    }

    /** Finish current task, and update result files to {@link Levels}. */
    @Override
    public Optional<CompactResult> getCompactionResult(boolean blocking)
            throws ExecutionException, InterruptedException {
        Optional<CompactResult> result = innerGetCompactionResult(blocking);
        result.ifPresent(
                r -> {
                    if (LOG.isDebugEnabled()) {
                        LOG.debug(
                                "Update levels in compact manager with these changes:\nBefore:\n{}\nAfter:\n{}",
                                r.before(),
                                r.after());
                    }
                    levels.update(r.before(), r.after());
                    if (LOG.isDebugEnabled()) {
                        LOG.debug(
                                "Levels in compact manager updated. Current runs are\n{}",
                                levels.levelSortedRuns());
                    }
                });
        return result;
    }

    @Override
    public void close() throws IOException {
        rewriter.close();
    }
}<|MERGE_RESOLUTION|>--- conflicted
+++ resolved
@@ -161,16 +161,10 @@
 
     private void submitCompaction(CompactUnit unit, boolean dropDelete) {
         MergeTreeCompactTask task =
-<<<<<<< HEAD
-                new MergeTreeCompactTask(keyComparator, minFileSize, rewriter, unit, dropDelete);
+                new MergeTreeCompactTask(
+                        keyComparator, compactionFileSize, rewriter, unit, dropDelete);
         if (LOG.isInfoEnabled()) {
             LOG.info(
-=======
-                new MergeTreeCompactTask(
-                        keyComparator, compactionFileSize, rewriter, unit, dropDelete);
-        if (LOG.isDebugEnabled()) {
-            LOG.debug(
->>>>>>> 22b0e208
                     "Pick these files (name, level, size) for compaction: {}",
                     unit.files().stream()
                             .map(
