--- conflicted
+++ resolved
@@ -325,16 +325,12 @@
         RecordWriter<T> writer =
                 createWriter(partition.copy(), bucket, restoreFiles, null, compactExecutor());
         notifyNewWriter(writer);
-<<<<<<< HEAD
         LOG.info(
                 "Creating writer for partition {}, bucket {}, time {} ms",
                 partition,
                 bucket,
                 System.currentTimeMillis() - startTs);
-        return new WriterContainer<>(writer, latestSnapshotId);
-=======
         return new WriterContainer<>(writer, indexMaintainer, latestSnapshotId);
->>>>>>> 3e8318a2
     }
 
     private List<DataFileMeta> scanExistingFileMetas(
