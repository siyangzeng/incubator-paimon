/*
 * Licensed to the Apache Software Foundation (ASF) under one
 * or more contributor license agreements.  See the NOTICE file
 * distributed with this work for additional information
 * regarding copyright ownership.  The ASF licenses this file
 * to you under the Apache License, Version 2.0 (the
 * "License"); you may not use this file except in compliance
 * with the License.  You may obtain a copy of the License at
 *
 *     http://www.apache.org/licenses/LICENSE-2.0
 *
 * Unless required by applicable law or agreed to in writing, software
 * distributed under the License is distributed on an "AS IS" BASIS,
 * WITHOUT WARRANTIES OR CONDITIONS OF ANY KIND, either express or implied.
 * See the License for the specific language governing permissions and
 * limitations under the License.
 */

package org.apache.paimon.operation;

import org.apache.paimon.CoreOptions;
import org.apache.paimon.Snapshot;
import org.apache.paimon.annotation.VisibleForTesting;
import org.apache.paimon.consumer.ConsumerManager;
import org.apache.paimon.utils.Preconditions;
import org.apache.paimon.utils.SnapshotManager;
import org.apache.paimon.utils.TagManager;

import org.slf4j.Logger;
import org.slf4j.LoggerFactory;

import java.util.List;
import java.util.OptionalLong;
import java.util.Set;
import java.util.concurrent.Callable;

/**
 * Default implementation of {@link FileStoreExpire}. It retains a certain number or period of
 * latest snapshots.
 *
 * <p>NOTE: This implementation will keep at least one snapshot so that users will not accidentally
 * clear all snapshots.
 *
 * <p>TODO: add concurrent tests.
 */
public class FileStoreExpireImpl implements FileStoreExpire {

    private static final Logger LOG = LoggerFactory.getLogger(FileStoreExpireImpl.class);

    private final int numRetainedMin;
    // snapshots exceeding any constraint will be expired
    private final int numRetainedMax;
    private final long millisRetained;

    private final SnapshotManager snapshotManager;
    private final ConsumerManager consumerManager;
    private final SnapshotDeletion snapshotDeletion;

    private final TagManager tagManager;
    private final int expireLimit;

    private Lock lock;

    public FileStoreExpireImpl(
            int numRetainedMin,
            int numRetainedMax,
            long millisRetained,
            SnapshotManager snapshotManager,
            SnapshotDeletion snapshotDeletion,
            TagManager tagManager,
            int expireLimit) {
        Preconditions.checkArgument(
                numRetainedMin >= 1,
                "The minimum number of completed snapshots to retain should be >= 1.");
        Preconditions.checkArgument(
                numRetainedMax >= numRetainedMin,
                "The maximum number of snapshots to retain should be >= the minimum number.");
        Preconditions.checkArgument(
                expireLimit > 1,
                String.format("The %s should be > 1.", CoreOptions.SNAPSHOT_EXPIRE_LIMIT.key()));
        this.numRetainedMin = numRetainedMin;
        this.numRetainedMax = numRetainedMax;
        this.millisRetained = millisRetained;
        this.snapshotManager = snapshotManager;
        this.consumerManager =
                new ConsumerManager(snapshotManager.fileIO(), snapshotManager.tablePath());
        this.snapshotDeletion = snapshotDeletion;
        this.tagManager = tagManager;
        this.expireLimit = expireLimit;
    }

    @Override
    public FileStoreExpire withLock(Lock lock) {
        this.lock = lock;
        return this;
    }

    @Override
    public void expire() {
        Long latestSnapshotId = snapshotManager.latestSnapshotId();
        if (latestSnapshotId == null) {
            // no snapshot, nothing to expire
            return;
        }

        long currentMillis = System.currentTimeMillis();

        Long earliest = snapshotManager.earliestSnapshotId();
        if (earliest == null) {
            return;
        }

        // locate the first snapshot between the numRetainedMax th and (numRetainedMin+1) th latest
        // snapshots to be retained. This snapshot needs to be preserved because it
        // doesn't fulfill the time threshold condition for expiration.
        for (long id = Math.max(latestSnapshotId - numRetainedMax + 1, earliest);
                id <= latestSnapshotId - numRetainedMin;
                id++) {
            if (snapshotManager.snapshotExists(id)
                    && currentMillis - snapshotManager.snapshot(id).timeMillis()
                            <= millisRetained) {
                // within time threshold, can assume that all snapshots after it are also within
                // the threshold
                expireUntil(earliest, id);
                return;
            }
        }

        // by default, expire until there are only numRetainedMin snapshots left
        expireUntil(earliest, latestSnapshotId - numRetainedMin + 1);
    }

    @VisibleForTesting
    public void expireUntil(long earliestId, long endExclusiveId) {
        OptionalLong minNextSnapshot = consumerManager.minNextSnapshot();
        if (minNextSnapshot.isPresent()) {
            endExclusiveId = Math.min(minNextSnapshot.getAsLong(), endExclusiveId);
        }

        if (endExclusiveId <= earliestId) {
            // No expire happens:
            // write the hint file in order to see the earliest snapshot directly next time
            // should avoid duplicate writes when the file exists
            if (snapshotManager.readHint(SnapshotManager.EARLIEST) == null) {
                writeEarliestHint(endExclusiveId);
            }

            // fast exit
            return;
        }

        // find first snapshot to expire
        long beginInclusiveId = earliestId;
        for (long id = endExclusiveId - 1; id >= earliestId; id--) {
            if (!snapshotManager.snapshotExists(id)) {
                // only latest snapshots are retained, as we cannot find this snapshot, we can
                // assume that all snapshots preceding it have been removed
                beginInclusiveId = id + 1;
                break;
            }
        }
<<<<<<< HEAD
        if (LOG.isInfoEnabled()) {
            LOG.info("Snapshot expire range is [" + beginInclusiveId + ", " + endExclusiveId + ")");
=======

        endExclusiveId = Math.min(beginInclusiveId + expireLimit, endExclusiveId);

        if (LOG.isDebugEnabled()) {
            LOG.debug(
                    "Snapshot expire range is [" + beginInclusiveId + ", " + endExclusiveId + ")");
>>>>>>> 7dcc6d77
        }

        List<Snapshot> taggedSnapshots = tagManager.taggedSnapshots();

        // delete merge tree files
        // deleted merge tree files in a snapshot are not used by the next snapshot, so the range of
        // id should be (beginInclusiveId, endExclusiveId]
        for (long id = beginInclusiveId + 1; id <= endExclusiveId; id++) {
            if (LOG.isInfoEnabled()) {
                LOG.info("Ready to delete merge tree files not used by snapshot #" + id);
            }
            Snapshot snapshot = snapshotManager.snapshot(id);
            // expire merge tree files and collect changed buckets
            snapshotDeletion.cleanUnusedDataFiles(
                    snapshot, snapshotDeletion.dataFileSkipper(taggedSnapshots, id));
        }

        // delete changelog files
        for (long id = beginInclusiveId; id < endExclusiveId; id++) {
            if (LOG.isInfoEnabled()) {
                LOG.info("Ready to delete changelog files from snapshot #" + id);
            }
            Snapshot snapshot = snapshotManager.snapshot(id);
            if (snapshot.changelogManifestList() != null) {
                snapshotDeletion.deleteAddedDataFiles(snapshot.changelogManifestList());
            }
        }

        // data files and changelog files in bucket directories has been deleted
        // then delete changed bucket directories if they are empty
        snapshotDeletion.cleanDataDirectories();

        // delete manifests and indexFiles
        List<Snapshot> skippingSnapshots =
                TagManager.findOverlappedSnapshots(
                        taggedSnapshots, beginInclusiveId, endExclusiveId);
        skippingSnapshots.add(snapshotManager.snapshot(endExclusiveId));
        Set<String> skippingSet = snapshotDeletion.manifestSkippingSet(skippingSnapshots);
        for (long id = beginInclusiveId; id < endExclusiveId; id++) {
            if (LOG.isInfoEnabled()) {
                LOG.info("Ready to delete manifests in snapshot #" + id);
            }

            Snapshot snapshot = snapshotManager.snapshot(id);
            snapshotDeletion.cleanUnusedManifests(snapshot, skippingSet);

            // delete snapshot last
            snapshotManager.fileIO().deleteQuietly(snapshotManager.snapshotPath(id));
        }

        writeEarliestHint(endExclusiveId);
    }

    private void writeEarliestHint(long earliest) {
        // update earliest hint file

        Callable<Void> callable =
                () -> {
                    snapshotManager.commitEarliestHint(earliest);
                    return null;
                };

        try {
            if (lock != null) {
                lock.runWithLock(callable);
            } else {
                callable.call();
            }
        } catch (Exception e) {
            throw new RuntimeException(e);
        }
    }

    @VisibleForTesting
    SnapshotDeletion snapshotDeletion() {
        return snapshotDeletion;
    }
}<|MERGE_RESOLUTION|>--- conflicted
+++ resolved
@@ -159,17 +159,12 @@
                 break;
             }
         }
-<<<<<<< HEAD
-        if (LOG.isInfoEnabled()) {
-            LOG.info("Snapshot expire range is [" + beginInclusiveId + ", " + endExclusiveId + ")");
-=======
 
         endExclusiveId = Math.min(beginInclusiveId + expireLimit, endExclusiveId);
 
         if (LOG.isDebugEnabled()) {
             LOG.debug(
                     "Snapshot expire range is [" + beginInclusiveId + ", " + endExclusiveId + ")");
->>>>>>> 7dcc6d77
         }
 
         List<Snapshot> taggedSnapshots = tagManager.taggedSnapshots();
@@ -178,8 +173,8 @@
         // deleted merge tree files in a snapshot are not used by the next snapshot, so the range of
         // id should be (beginInclusiveId, endExclusiveId]
         for (long id = beginInclusiveId + 1; id <= endExclusiveId; id++) {
-            if (LOG.isInfoEnabled()) {
-                LOG.info("Ready to delete merge tree files not used by snapshot #" + id);
+            if (LOG.isDebugEnabled()) {
+                LOG.debug("Ready to delete merge tree files not used by snapshot #" + id);
             }
             Snapshot snapshot = snapshotManager.snapshot(id);
             // expire merge tree files and collect changed buckets
@@ -189,8 +184,8 @@
 
         // delete changelog files
         for (long id = beginInclusiveId; id < endExclusiveId; id++) {
-            if (LOG.isInfoEnabled()) {
-                LOG.info("Ready to delete changelog files from snapshot #" + id);
+            if (LOG.isDebugEnabled()) {
+                LOG.debug("Ready to delete changelog files from snapshot #" + id);
             }
             Snapshot snapshot = snapshotManager.snapshot(id);
             if (snapshot.changelogManifestList() != null) {
@@ -209,8 +204,8 @@
         skippingSnapshots.add(snapshotManager.snapshot(endExclusiveId));
         Set<String> skippingSet = snapshotDeletion.manifestSkippingSet(skippingSnapshots);
         for (long id = beginInclusiveId; id < endExclusiveId; id++) {
-            if (LOG.isInfoEnabled()) {
-                LOG.info("Ready to delete manifests in snapshot #" + id);
+            if (LOG.isDebugEnabled()) {
+                LOG.debug("Ready to delete manifests in snapshot #" + id);
             }
 
             Snapshot snapshot = snapshotManager.snapshot(id);
