/*
 * Licensed to the Apache Software Foundation (ASF) under one
 * or more contributor license agreements.  See the NOTICE file
 * distributed with this work for additional information
 * regarding copyright ownership.  The ASF licenses this file
 * to you under the Apache License, Version 2.0 (the
 * "License"); you may not use this file except in compliance
 * with the License.  You may obtain a copy of the License at
 *
 *     http://www.apache.org/licenses/LICENSE-2.0
 *
 * Unless required by applicable law or agreed to in writing, software
 * distributed under the License is distributed on an "AS IS" BASIS,
 * WITHOUT WARRANTIES OR CONDITIONS OF ANY KIND, either express or implied.
 * See the License for the specific language governing permissions and
 * limitations under the License.
 */

package org.apache.paimon.table.source;

import org.apache.paimon.CoreOptions;
import org.apache.paimon.CoreOptions.ChangelogProducer;
import org.apache.paimon.annotation.VisibleForTesting;
import org.apache.paimon.consumer.Consumer;
import org.apache.paimon.consumer.ConsumerManager;
import org.apache.paimon.data.BinaryRow;
import org.apache.paimon.operation.FileStoreScan;
import org.apache.paimon.table.source.snapshot.CompactedStartingScanner;
import org.apache.paimon.table.source.snapshot.ContinuousCompactorStartingScanner;
import org.apache.paimon.table.source.snapshot.ContinuousFromSnapshotFullStartingScanner;
import org.apache.paimon.table.source.snapshot.ContinuousFromSnapshotStartingScanner;
import org.apache.paimon.table.source.snapshot.ContinuousFromTimestampStartingScanner;
import org.apache.paimon.table.source.snapshot.ContinuousLatestStartingScanner;
import org.apache.paimon.table.source.snapshot.FullCompactedStartingScanner;
import org.apache.paimon.table.source.snapshot.FullStartingScanner;
import org.apache.paimon.table.source.snapshot.IncrementalStartingScanner;
import org.apache.paimon.table.source.snapshot.IncrementalTagStartingScanner;
import org.apache.paimon.table.source.snapshot.IncrementalTimeStampStartingScanner;
import org.apache.paimon.table.source.snapshot.SnapshotReader;
import org.apache.paimon.table.source.snapshot.StartingScanner;
import org.apache.paimon.table.source.snapshot.StaticFromSnapshotStartingScanner;
import org.apache.paimon.table.source.snapshot.StaticFromTagStartingScanner;
import org.apache.paimon.table.source.snapshot.StaticFromTimestampStartingScanner;
import org.apache.paimon.utils.Filter;
import org.apache.paimon.utils.Pair;
import org.apache.paimon.utils.SnapshotManager;

import java.util.List;
import java.util.Optional;

import static org.apache.paimon.CoreOptions.FULL_COMPACTION_DELTA_COMMITS;
import static org.apache.paimon.utils.Preconditions.checkArgument;

/** An abstraction layer above {@link FileStoreScan} to provide input split generation. */
public abstract class AbstractInnerTableScan implements InnerTableScan {

    private final CoreOptions options;
    protected final SnapshotReader snapshotReader;

    protected AbstractInnerTableScan(CoreOptions options, SnapshotReader snapshotReader) {
        this.options = options;
        this.snapshotReader = snapshotReader;
    }

    @VisibleForTesting
    public AbstractInnerTableScan withBucket(int bucket) {
        snapshotReader.withBucket(bucket);
        return this;
    }

    public AbstractInnerTableScan withBucketFilter(Filter<Integer> bucketFilter) {
        snapshotReader.withBucketFilter(bucketFilter);
        return this;
    }

    public CoreOptions options() {
        return options;
    }

    protected StartingScanner createStartingScanner(boolean isStreaming) {
        SnapshotManager snapshotManager = snapshotReader.snapshotManager();
        CoreOptions.StreamingCompactionType type =
                options.toConfiguration().get(CoreOptions.STREAMING_COMPACT);
        switch (type) {
            case NORMAL:
                {
                    checkArgument(
                            isStreaming,
                            "Set 'streaming-compact' in batch mode. This is unexpected.");
                    return new ContinuousCompactorStartingScanner(snapshotManager);
                }
            case BUCKET_UNAWARE:
                {
                    return new FullStartingScanner(snapshotManager);
                }
        }

        // read from consumer id
        String consumerId = options.consumerId();
        if (consumerId != null) {
            ConsumerManager consumerManager = snapshotReader.consumerManager();
            Optional<Consumer> consumer = consumerManager.consumer(consumerId);
            if (consumer.isPresent()) {
                return new ContinuousFromSnapshotStartingScanner(
                        snapshotManager, consumer.get().nextSnapshot());
            }
        }

        CoreOptions.StartupMode startupMode = options.startupMode();
        switch (startupMode) {
            case LATEST_FULL:
                return new FullStartingScanner(snapshotManager);
            case LATEST:
                return isStreaming
                        ? new ContinuousLatestStartingScanner(snapshotManager)
                        : new FullStartingScanner(snapshotManager);
            case COMPACTED_FULL:
                if (options.changelogProducer() == ChangelogProducer.FULL_COMPACTION
                        || options.toConfiguration().contains(FULL_COMPACTION_DELTA_COMMITS)) {
                    int deltaCommits =
                            options.toConfiguration()
                                    .getOptional(FULL_COMPACTION_DELTA_COMMITS)
                                    .orElse(1);
                    return new FullCompactedStartingScanner(snapshotManager, deltaCommits);
                } else {
                    return new CompactedStartingScanner(snapshotManager);
                }
            case FROM_TIMESTAMP:
                Long startupMillis = options.scanTimestampMills();
                return isStreaming
                        ? new ContinuousFromTimestampStartingScanner(snapshotManager, startupMillis)
                        : new StaticFromTimestampStartingScanner(snapshotManager, startupMillis);
            case FROM_SNAPSHOT:
                if (options.scanSnapshotId() != null) {
                    return isStreaming
                            ? new ContinuousFromSnapshotStartingScanner(
                                    snapshotManager, options.scanSnapshotId())
                            : new StaticFromSnapshotStartingScanner(
                                    snapshotManager, options.scanSnapshotId());
                } else {
                    checkArgument(!isStreaming, "Cannot scan from tag in streaming mode.");
                    return new StaticFromTagStartingScanner(
                            snapshotManager, options().scanTagName());
                }
            case FROM_SNAPSHOT_FULL:
                return isStreaming
                        ? new ContinuousFromSnapshotFullStartingScanner(
                                snapshotManager, options.scanSnapshotId())
                        : new StaticFromSnapshotStartingScanner(
                                snapshotManager, options.scanSnapshotId());
            case INCREMENTAL:
                checkArgument(!isStreaming, "Cannot read incremental in streaming mode.");
                Pair<String, String> incrementalBetween = options.incrementalBetween();
                CoreOptions.IncrementalBetweenScanMode scanType =
                        options.incrementalBetweenScanMode();
                ScanMode scanMode;
                switch (scanType) {
<<<<<<< HEAD
                    case DELATA:
=======
                    case DELTA:
>>>>>>> 3761866b
                        scanMode = ScanMode.DELTA;
                        break;
                    case CHANGELOG:
                        scanMode = ScanMode.CHANGELOG;
                        break;
                    default:
                        throw new UnsupportedOperationException(
                                "Unknown incremental scan type " + scanType.name());
                }
                if (options.toMap().get(CoreOptions.INCREMENTAL_BETWEEN.key()) != null) {
                    try {
                        return new IncrementalStartingScanner(
                                snapshotManager,
                                Long.parseLong(incrementalBetween.getLeft()),
                                Long.parseLong(incrementalBetween.getRight()),
                                scanMode);
                    } catch (NumberFormatException e) {
                        return new IncrementalTagStartingScanner(
                                snapshotManager,
                                incrementalBetween.getLeft(),
                                incrementalBetween.getRight());
                    }
                } else {
                    return new IncrementalTimeStampStartingScanner(
                            snapshotManager,
                            Long.parseLong(incrementalBetween.getLeft()),
                            Long.parseLong(incrementalBetween.getRight()),
                            scanMode);
                }
            default:
                throw new UnsupportedOperationException(
                        "Unknown startup mode " + startupMode.name());
        }
    }

    public List<BinaryRow> listPartitions() {
        return snapshotReader.partitions();
    }
}<|MERGE_RESOLUTION|>--- conflicted
+++ resolved
@@ -155,11 +155,7 @@
                         options.incrementalBetweenScanMode();
                 ScanMode scanMode;
                 switch (scanType) {
-<<<<<<< HEAD
-                    case DELATA:
-=======
                     case DELTA:
->>>>>>> 3761866b
                         scanMode = ScanMode.DELTA;
                         break;
                     case CHANGELOG:
