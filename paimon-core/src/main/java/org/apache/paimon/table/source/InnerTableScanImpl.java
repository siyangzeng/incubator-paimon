/*
 * Licensed to the Apache Software Foundation (ASF) under one
 * or more contributor license agreements.  See the NOTICE file
 * distributed with this work for additional information
 * regarding copyright ownership.  The ASF licenses this file
 * to you under the Apache License, Version 2.0 (the
 * "License"); you may not use this file except in compliance
 * with the License.  You may obtain a copy of the License at
 *
 *     http://www.apache.org/licenses/LICENSE-2.0
 *
 * Unless required by applicable law or agreed to in writing, software
 * distributed under the License is distributed on an "AS IS" BASIS,
 * WITHOUT WARRANTIES OR CONDITIONS OF ANY KIND, either express or implied.
 * See the License for the specific language governing permissions and
 * limitations under the License.
 */

package org.apache.paimon.table.source;

import org.apache.paimon.CoreOptions;
import org.apache.paimon.predicate.Predicate;
import org.apache.paimon.table.source.snapshot.SnapshotReader;
import org.apache.paimon.table.source.snapshot.StartingScanner;
import org.apache.paimon.utils.SnapshotManager;
import org.slf4j.Logger;
import org.slf4j.LoggerFactory;

/** {@link TableScan} implementation for batch planning. */
public class InnerTableScanImpl extends AbstractInnerTableScan {
    private static final Logger LOG = LoggerFactory.getLogger(InnerTableScanImpl.class);
    private final SnapshotManager snapshotManager;

    private StartingScanner startingScanner;

    private boolean hasNext;

    public InnerTableScanImpl(
            CoreOptions options, SnapshotReader snapshotReader, SnapshotManager snapshotManager) {
        super(options, snapshotReader);
        this.snapshotManager = snapshotManager;
        this.hasNext = true;
    }

    @Override
    public InnerTableScan withFilter(Predicate predicate) {
        snapshotReader.withFilter(predicate);
        return this;
    }

    @Override
    public DataFilePlan plan() {
        if (startingScanner == null) {
            startingScanner = createStartingScanner(false);
        }

        if (hasNext) {
            hasNext = false;
<<<<<<< HEAD
            StartingScanner.Result result =
                    startingScanner.scan(snapshotManager, snapshotSplitReader);
            if(result instanceof StartingScanner.ScannedResult){
                LOG.info("start scan from snapshot:{}",((StartingScanner.ScannedResult) result).currentSnapshotId());
            }

=======
            StartingScanner.Result result = startingScanner.scan(snapshotManager, snapshotReader);
>>>>>>> c700db44
            return DataFilePlan.fromResult(result);
        } else {
            throw new EndOfScanException();
        }
    }
}<|MERGE_RESOLUTION|>--- conflicted
+++ resolved
@@ -56,16 +56,10 @@
 
         if (hasNext) {
             hasNext = false;
-<<<<<<< HEAD
-            StartingScanner.Result result =
-                    startingScanner.scan(snapshotManager, snapshotSplitReader);
+            StartingScanner.Result result = startingScanner.scan(snapshotManager, snapshotReader);
             if(result instanceof StartingScanner.ScannedResult){
                 LOG.info("start scan from snapshot:{}",((StartingScanner.ScannedResult) result).currentSnapshotId());
             }
-
-=======
-            StartingScanner.Result result = startingScanner.scan(snapshotManager, snapshotReader);
->>>>>>> c700db44
             return DataFilePlan.fromResult(result);
         } else {
             throw new EndOfScanException();
