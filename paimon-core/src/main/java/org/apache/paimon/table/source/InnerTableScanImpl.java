--- conflicted
+++ resolved
@@ -62,16 +62,12 @@
 
         if (hasNext) {
             hasNext = false;
-<<<<<<< HEAD
-            StartingScanner.Result result = startingScanner.scan(snapshotManager, snapshotReader);
+            StartingScanner.Result result = startingScanner.scan(snapshotReader);
             if (result instanceof StartingScanner.ScannedResult) {
                 LOG.info(
                         "start scan from snapshot:{}",
                         ((StartingScanner.ScannedResult) result).currentSnapshotId());
             }
-=======
-            StartingScanner.Result result = startingScanner.scan(snapshotReader);
->>>>>>> e1175b89
             return DataFilePlan.fromResult(result);
         } else {
             throw new EndOfScanException();
