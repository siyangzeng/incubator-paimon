/*
 * Licensed to the Apache Software Foundation (ASF) under one
 * or more contributor license agreements.  See the NOTICE file
 * distributed with this work for additional information
 * regarding copyright ownership.  The ASF licenses this file
 * to you under the Apache License, Version 2.0 (the
 * "License"); you may not use this file except in compliance
 * with the License.  You may obtain a copy of the License at
 *
 *     http://www.apache.org/licenses/LICENSE-2.0
 *
 * Unless required by applicable law or agreed to in writing, software
 * distributed under the License is distributed on an "AS IS" BASIS,
 * WITHOUT WARRANTIES OR CONDITIONS OF ANY KIND, either express or implied.
 * See the License for the specific language governing permissions and
 * limitations under the License.
 */

package org.apache.paimon.table.source.snapshot;

import org.apache.paimon.Snapshot;
import org.apache.paimon.Snapshot.CommitKind;
import org.apache.paimon.data.BinaryRow;
import org.apache.paimon.io.DataFileMeta;
import org.apache.paimon.table.source.DataSplit;
import org.apache.paimon.table.source.ScanMode;
import org.apache.paimon.table.source.Split;
import org.apache.paimon.utils.Pair;
import org.apache.paimon.utils.SnapshotManager;

import java.util.ArrayList;
import java.util.Collections;
import java.util.HashMap;
import java.util.List;
import java.util.Map;

/** {@link StartingScanner} for incremental changes by snapshot. */
public class IncrementalStartingScanner extends AbstractStartingScanner {

    private long endingSnapshotId;

<<<<<<< HEAD
    private ScanMode scanMode;

    public IncrementalStartingScanner(long start, long end, ScanMode scanMode) {
        this.start = start;
        this.end = end;
        this.scanMode = scanMode;
=======
    public IncrementalStartingScanner(SnapshotManager snapshotManager, long start, long end) {
        super(snapshotManager);
        this.startingSnapshotId = start;
        this.endingSnapshotId = end;
>>>>>>> e1175b89
    }

    @Override
    public Result scan(SnapshotReader reader) {
        Map<Pair<BinaryRow, Integer>, List<DataFileMeta>> grouped = new HashMap<>();
<<<<<<< HEAD
        for (long i = start + 1; i < end + 1; i++) {
            List<DataSplit> splits = readSplits(reader, manager.snapshot(i));
=======
        for (long i = startingSnapshotId + 1; i < endingSnapshotId + 1; i++) {
            List<DataSplit> splits = readDeltaSplits(reader, snapshotManager.snapshot(i));
>>>>>>> e1175b89
            for (DataSplit split : splits) {
                grouped.computeIfAbsent(
                                Pair.of(split.partition(), split.bucket()), k -> new ArrayList<>())
                        .addAll(split.dataFiles());
            }
        }

        List<DataSplit> result = new ArrayList<>();
        for (Map.Entry<Pair<BinaryRow, Integer>, List<DataFileMeta>> entry : grouped.entrySet()) {
            BinaryRow partition = entry.getKey().getLeft();
            int bucket = entry.getKey().getRight();
            for (List<DataFileMeta> files :
                    reader.splitGenerator().splitForBatch(entry.getValue())) {
                result.add(
                        DataSplit.builder()
                                .withSnapshot(endingSnapshotId)
                                .withPartition(partition)
                                .withBucket(bucket)
                                .withDataFiles(files)
                                .build());
            }
        }

        return StartingScanner.fromPlan(
                new SnapshotReader.Plan() {
                    @Override
                    public Long watermark() {
                        return null;
                    }

                    @Override
                    public Long snapshotId() {
                        return endingSnapshotId;
                    }

                    @Override
                    public ScanMode scanMode() {
                        // TODO introduce a new mode
                        throw new UnsupportedOperationException();
                    }

                    @Override
                    public List<Split> splits() {
                        return (List) result;
                    }
                });
    }

    private List<DataSplit> readSplits(SnapshotReader reader, Snapshot s) {
        switch (scanMode) {
            case CHANGELOG:
                return readChangeLogSplits(reader, s);
            case DELTA:
                return readDeltaSplits(reader, s);
            default:
                throw new UnsupportedOperationException("Unsupported scan kind: " + scanMode);
        }
    }

    @SuppressWarnings({"unchecked", "rawtypes"})
    private List<DataSplit> readDeltaSplits(SnapshotReader reader, Snapshot s) {
        if (s.commitKind() != CommitKind.APPEND) {
            // ignore COMPACT and OVERWRITE
            return Collections.emptyList();
        }
        return (List) reader.withSnapshot(s).withMode(ScanMode.DELTA).read().splits();
    }

    @SuppressWarnings({"unchecked", "rawtypes"})
    private List<DataSplit> readChangeLogSplits(SnapshotReader reader, Snapshot s) {
        if (s.commitKind() != CommitKind.COMPACT) {
            // ignore COMPACT and OVERWRITE
            return Collections.emptyList();
        }
        return (List) reader.withSnapshot(s).withMode(ScanMode.CHANGELOG).read().splits();
    }
}<|MERGE_RESOLUTION|>--- conflicted
+++ resolved
@@ -39,31 +39,17 @@
 
     private long endingSnapshotId;
 
-<<<<<<< HEAD
-    private ScanMode scanMode;
-
-    public IncrementalStartingScanner(long start, long end, ScanMode scanMode) {
-        this.start = start;
-        this.end = end;
-        this.scanMode = scanMode;
-=======
     public IncrementalStartingScanner(SnapshotManager snapshotManager, long start, long end) {
         super(snapshotManager);
         this.startingSnapshotId = start;
         this.endingSnapshotId = end;
->>>>>>> e1175b89
     }
 
     @Override
     public Result scan(SnapshotReader reader) {
         Map<Pair<BinaryRow, Integer>, List<DataFileMeta>> grouped = new HashMap<>();
-<<<<<<< HEAD
-        for (long i = start + 1; i < end + 1; i++) {
-            List<DataSplit> splits = readSplits(reader, manager.snapshot(i));
-=======
         for (long i = startingSnapshotId + 1; i < endingSnapshotId + 1; i++) {
             List<DataSplit> splits = readDeltaSplits(reader, snapshotManager.snapshot(i));
->>>>>>> e1175b89
             for (DataSplit split : splits) {
                 grouped.computeIfAbsent(
                                 Pair.of(split.partition(), split.bucket()), k -> new ArrayList<>())
@@ -112,17 +98,6 @@
                 });
     }
 
-    private List<DataSplit> readSplits(SnapshotReader reader, Snapshot s) {
-        switch (scanMode) {
-            case CHANGELOG:
-                return readChangeLogSplits(reader, s);
-            case DELTA:
-                return readDeltaSplits(reader, s);
-            default:
-                throw new UnsupportedOperationException("Unsupported scan kind: " + scanMode);
-        }
-    }
-
     @SuppressWarnings({"unchecked", "rawtypes"})
     private List<DataSplit> readDeltaSplits(SnapshotReader reader, Snapshot s) {
         if (s.commitKind() != CommitKind.APPEND) {
@@ -131,13 +106,4 @@
         }
         return (List) reader.withSnapshot(s).withMode(ScanMode.DELTA).read().splits();
     }
-
-    @SuppressWarnings({"unchecked", "rawtypes"})
-    private List<DataSplit> readChangeLogSplits(SnapshotReader reader, Snapshot s) {
-        if (s.commitKind() != CommitKind.COMPACT) {
-            // ignore COMPACT and OVERWRITE
-            return Collections.emptyList();
-        }
-        return (List) reader.withSnapshot(s).withMode(ScanMode.CHANGELOG).read().splits();
-    }
 }