--- conflicted
+++ resolved
@@ -38,22 +38,7 @@
 /** A paimon {@link DynamicTableFactory} to create source and sink. */
 public class FlinkTableFactory extends AbstractFlinkTableFactory {
 
-<<<<<<< HEAD
     protected static final Logger LOG = LoggerFactory.getLogger(FlinkTableFactory.class);
-
-
-    @Nullable private final CatalogLock.Factory lockFactory;
-
-    public FlinkTableFactory() {
-        this(null);
-    }
-
-    public FlinkTableFactory(@Nullable CatalogLock.Factory lockFactory) {
-        this.lockFactory = lockFactory;
-    }
-
-=======
->>>>>>> 877eb309
     @Override
     public String factoryIdentifier() {
         return IDENTIFIER;
@@ -89,14 +74,8 @@
                     context.isTemporary());
         }
         createTableIfNeeded(context);
-<<<<<<< HEAD
         LOG.info("table:{} with options:{}",context.getObjectIdentifier(),context.getCatalogTable().getOptions());
-        FlinkTableSink sink = (FlinkTableSink) super.createDynamicTableSink(context);
-        sink.setLockFactory(lockFactory);
-        return sink;
-=======
         return super.createDynamicTableSink(context);
->>>>>>> 877eb309
     }
 
     private void createTableIfNeeded(Context context) {
