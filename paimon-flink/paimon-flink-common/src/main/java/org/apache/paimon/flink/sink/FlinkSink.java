--- conflicted
+++ resolved
@@ -143,7 +143,6 @@
     public SingleOutputStreamOperator<Committable> doWrite(
             DataStream<T> input, String commitUser, Integer parallelism) {
         StreamExecutionEnvironment env = input.getExecutionEnvironment();
-<<<<<<< HEAD
         ReadableConfig conf = StreamExecutionEnvironmentUtils.getConfiguration(env);
         System.out.printf("sink param:"+parallelism+",input param:"+input.getParallelism()+",default:"+conf.get(CoreOptions.DEFAULT_PARALLELISM));
 
@@ -158,30 +157,18 @@
                 calParallelism = conf.get(CoreOptions.DEFAULT_PARALLELISM);
             }
         }
-=======
-        boolean isStreaming =
-                StreamExecutionEnvironmentUtils.getConfiguration(env)
-                                .get(ExecutionOptions.RUNTIME_MODE)
-                        == RuntimeExecutionMode.STREAMING;
->>>>>>> f140c129
 
         SingleOutputStreamOperator<Committable> written =
                 input.transform(
                                 WRITER_NAME + " -> " + table.name(),
                                 new CommittableTypeInfo(),
                                 createWriteOperator(
-                                        createWriteProvider(env.getCheckpointConfig(), isStreaming),
+                                        createWriteProvider(
+                                                input.getExecutionEnvironment()
+                                                        .getCheckpointConfig()),
+                                        isStreaming,
                                         commitUser))
-<<<<<<< HEAD
                         .setParallelism(calParallelism);
-=======
-                        .setParallelism(parallelism == null ? input.getParallelism() : parallelism);
-
-        if (!isStreaming) {
-            assertBatchConfiguration(env, written.getParallelism());
-        }
-
->>>>>>> f140c129
         Options options = Options.fromMap(table.options());
         if (options.get(SINK_USE_MANAGED_MEMORY)) {
             MemorySize memorySize = options.get(SINK_MANAGED_WRITER_BUFFER_MEMORY);
@@ -203,6 +190,7 @@
         if (streamingCheckpointEnabled) {
             assertStreamingConfiguration(env);
         }
+
         SingleOutputStreamOperator<?> committed =
                 written.transform(
                                 GLOBAL_COMMITTER_NAME + " -> " + table.name(),
