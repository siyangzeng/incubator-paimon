--- conflicted
+++ resolved
@@ -150,9 +150,6 @@
                 input.transform(
                                 WRITER_NAME + " -> " + table.name(),
                                 typeInfo,
-<<<<<<< HEAD
-                                createWriteOperator(sinkProvider, isStreaming, commitUser));
-=======
                                 createWriteOperator(sinkProvider, isStreaming, commitUser))
                         .setParallelism(input.getParallelism());
         Options options = Options.fromMap(table.options());
@@ -162,7 +159,6 @@
                     .declareManagedMemoryUseCaseAtOperatorScope(
                             ManagedMemoryUseCase.OPERATOR, memorySize.getMebiBytes());
         }
->>>>>>> 6eae21ed
 
         if(!isStreaming && table.options().get(FlinkConnectorOptions.SINK_PARALLELISM.key()) == null && conf.get(BatchExecutionOptions.ADAPTIVE_AUTO_PARALLELISM_ENABLED)){
             written.setParallelism(conf.get(CoreOptions.DEFAULT_PARALLELISM));
