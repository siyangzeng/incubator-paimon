--- conflicted
+++ resolved
@@ -49,11 +49,8 @@
 
 import java.io.IOException;
 import java.util.List;
-<<<<<<< HEAD
 import java.util.Map;
-=======
 import java.util.Objects;
->>>>>>> 4d1f6c52
 
 /** A {@link PrepareCommitOperator} to write {@link RowData}. Record schema is fixed. */
 public class RowDataStoreWriteOperator extends TableWriteOperator<RowData> {
