--- conflicted
+++ resolved
@@ -123,24 +123,6 @@
     }
 
     private TableWriteImpl<?> newTableWrite(FileStoreTable table) {
-<<<<<<< HEAD
-        return table.newWrite(
-                        commitUser,
-                        // with manifestCache use filter
-                        table.coreOptions().writeManifestCache().getMebiBytes() > 0 ?
-                        (part, bucket) ->
-                                state.stateValueFilter().filter(table.name(), part, bucket) :
-                        null)
-                .withIOManager(new IOManagerImpl(ioManager.getSpillingDirectoriesPaths()))
-                .withMemoryPool(
-                        memoryPool != null
-                                ? memoryPool
-                                : new HeapMemorySegmentPool(
-                                        table.coreOptions().writeBufferSize(),
-                                        table.coreOptions().pageSize()))
-                .withIgnorePreviousFiles(ignorePreviousFiles)
-                .isStreamingMode(isStreamingMode);
-=======
         checkArgument(
                 !(memoryPool != null && memoryPoolFactory != null),
                 "memoryPool and memoryPoolFactory cannot be set at the same time.");
@@ -148,8 +130,11 @@
         TableWriteImpl<?> tableWrite =
                 table.newWrite(
                                 commitUser,
+                                // with manifestCache use filter
+                                table.coreOptions().writeManifestCache().getMebiBytes() > 0 ?
                                 (part, bucket) ->
-                                        state.stateValueFilter().filter(table.name(), part, bucket))
+                                        state.stateValueFilter().filter(table.name(), part, bucket) :
+                                null)
                         .withIOManager(new IOManagerImpl(ioManager.getSpillingDirectoriesPaths()))
                         .withIgnorePreviousFiles(ignorePreviousFiles)
                         .isStreamingMode(isStreamingMode);
@@ -164,7 +149,6 @@
                                     table.coreOptions().writeBufferSize(),
                                     table.coreOptions().pageSize()));
         }
->>>>>>> 22b0e208
     }
 
     @Override
