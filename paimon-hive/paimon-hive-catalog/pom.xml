<?xml version="1.0" encoding="UTF-8"?>
<!--
Licensed to the Apache Software Foundation (ASF) under one
or more contributor license agreements.  See the NOTICE file
distributed with this work for additional information
regarding copyright ownership.  The ASF licenses this file
to you under the Apache License, Version 2.0 (the
"License"); you may not use this file except in compliance
with the License.  You may obtain a copy of the License at

  http://www.apache.org/licenses/LICENSE-2.0

Unless required by applicable law or agreed to in writing,
software distributed under the License is distributed on an
"AS IS" BASIS, WITHOUT WARRANTIES OR CONDITIONS OF ANY
KIND, either express or implied.  See the License for the
specific language governing permissions and limitations
under the License.
-->
<project xmlns="http://maven.apache.org/POM/4.0.0"
         xmlns:xsi="http://www.w3.org/2001/XMLSchema-instance"
         xsi:schemaLocation="http://maven.apache.org/POM/4.0.0 http://maven.apache.org/xsd/maven-4.0.0.xsd">
    <modelVersion>4.0.0</modelVersion>

    <parent>
        <artifactId>paimon-hive</artifactId>
        <groupId>org.apache.paimon</groupId>
        <version>0.4-SNAPSHOT</version>
    </parent>

    <artifactId>paimon-hive-catalog</artifactId>
    <name>Paimon : Hive Catalog</name>

    <packaging>jar</packaging>

    <dependencies>
        <dependency>
            <groupId>org.apache.paimon</groupId>
            <artifactId>paimon-core</artifactId>
            <version>${project.version}</version>
            <scope>provided</scope>
        </dependency>

        <dependency>
            <groupId>org.apache.paimon</groupId>
            <artifactId>paimon-hive-common</artifactId>
            <version>${project.version}</version>
        </dependency>

        <dependency>
            <groupId>org.apache.hive</groupId>
            <artifactId>hive-metastore</artifactId>
            <version>${hive.version}</version>
            <exclusions>
                <exclusion>
                    <groupId>log4j</groupId>
                    <artifactId>log4j</artifactId>
                </exclusion>
                <exclusion>
                    <groupId>org.slf4j</groupId>
                    <artifactId>slf4j-log4j12</artifactId>
                </exclusion>
                <exclusion>
                    <groupId>com.fasterxml.jackson.core</groupId>
                    <artifactId>jackson-annotations</artifactId>
                </exclusion>
                <exclusion>
                    <groupId>com.fasterxml.jackson.core</groupId>
                    <artifactId>jackson-core</artifactId>
                </exclusion>
                <exclusion>
                    <groupId>com.fasterxml.jackson.core</groupId>
                    <artifactId>jackson-databind</artifactId>
                </exclusion>
                <exclusion>
                    <groupId>org.apache.orc</groupId>
                    <artifactId>orc-core</artifactId>
                </exclusion>
            </exclusions>
        </dependency>

        <dependency>
            <groupId>org.apache.hadoop</groupId>
            <artifactId>hadoop-common</artifactId>
            <version>${hadoop.version}</version>
            <scope>provided</scope>
            <exclusions>
                <exclusion>
                    <groupId>org.apache.avro</groupId>
                    <artifactId>avro</artifactId>
                </exclusion>
                <exclusion>
                    <groupId>log4j</groupId>
                    <artifactId>log4j</artifactId>
                </exclusion>
                <exclusion>
                    <groupId>org.slf4j</groupId>
                    <artifactId>slf4j-log4j12</artifactId>
                </exclusion>
            </exclusions>
        </dependency>

        <dependency>
            <groupId>org.apache.hadoop</groupId>
            <artifactId>hadoop-hdfs</artifactId>
            <version>${hadoop.version}</version>
            <scope>provided</scope>
            <exclusions>
                <exclusion>
                    <groupId>jdk.tools</groupId>
                    <artifactId>jdk.tools</artifactId>
                </exclusion>
                <exclusion>
                    <groupId>log4j</groupId>
                    <artifactId>log4j</artifactId>
                </exclusion>
                <exclusion>
                    <groupId>org.slf4j</groupId>
                    <artifactId>slf4j-log4j12</artifactId>
                </exclusion>
            </exclusions>
        </dependency>
    </dependencies>

    <build>
        <plugins>
            <plugin>
                <groupId>org.apache.maven.plugins</groupId>
                <artifactId>maven-dependency-plugin</artifactId>
                <executions>
                    <execution>
                        <id>unpack</id>
                        <phase>generate-sources</phase>
                        <goals>
                            <goal>unpack</goal>
                        </goals>
                        <configuration>
                            <artifactItems>
                                <artifactItem>
                                    <groupId>org.apache.hive</groupId>
                                    <artifactId>hive-common</artifactId>
                                    <version>${hive.version}</version>
                                    <type>jar</type>
                                    <overWrite>true</overWrite>
                                    <outputDirectory>${project.build.directory}/classes</outputDirectory>
                                    <excludes>
                                        **/HiveConf.class
                                    </excludes>
                                </artifactItem>
                            </artifactItems>
                        </configuration>
                    </execution>
                </executions>
            </plugin>
            <plugin>
                <groupId>org.apache.maven.plugins</groupId>
                <artifactId>maven-shade-plugin</artifactId>
                <executions>
                    <execution>
                        <id>shade-paimon</id>
                        <phase>package</phase>
                        <goals>
                            <goal>shade</goal>
                        </goals>
                        <configuration>
                            <artifactSet>
                                <includes>
                                    <include>org.apache.paimon:paimon-hive-common</include>
<<<<<<< HEAD
                                    <include>org.apache.thrift:libthrift</include>
                                    <include>org.apache.thrift:libfb303</include>
                                    <include>com.google.guava:guava</include>
                                    <include>org.apache.hive:hive-common</include>
                                    <include>org.apache.hive.shims:hive-shims-common</include>
                                    <include>org.apache.hive.shims:hive-shims-0.23</include>
                                    <include>org.apache.hive:hive-serde</include>
                                    <include>org.apache.hive:hive-metastore</include>
<!--                                    <include>org.apache.hive:hive-storage-api</include>-->
                                </includes>
                            </artifactSet>
                            <relocations>
                                <relocation>
                                    <pattern>org.apache.hive</pattern>
                                    <shadedPattern>org.apache.paimon.shaded.org.apache.hive</shadedPattern>
                                </relocation>
                                <relocation>
                                    <pattern>org.apache.hadoop.hive</pattern>
                                    <shadedPattern>org.apache.paimon.shaded.org.apache.hadoop.hive</shadedPattern>
                                </relocation>
                                <relocation>
                                    <pattern>com.facebook.fb303</pattern>
                                    <shadedPattern>org.apache.paimon.shaded.com.facebook.fb303</shadedPattern>
                                </relocation>
                                <relocation>
                                    <pattern>com.google.common</pattern>
                                    <shadedPattern>org.apache.paimon.shaded.com.google.common</shadedPattern>
                                </relocation>
                                <relocation>
                                    <pattern>org.apache.hadoop.fs.ProxyLocalFileSystem</pattern>
                                    <shadedPattern>org.apache.paimon.shaded.org.apache.hadoop.fs.ProxyLocalFileSystem</shadedPattern>
                                </relocation>
                                <relocation>
                                    <pattern>org.apache.hadoop.fs.ProxyFileSystem</pattern>
                                    <shadedPattern>org.apache.paimon.shaded.org.apache.hadoop.fs.ProxyFileSystem</shadedPattern>
                                </relocation>
                                <relocation>
                                    <pattern>org.apache.hadoop.fs.DefaultFileAccess</pattern>
                                    <shadedPattern>org.apache.paimon.shaded.org.apache.hadoop.fs.DefaultFileAccess</shadedPattern>
                                </relocation>
                                <relocation>
                                    <pattern>org.apache.hadoop.mapred.WebHCatJTShim23</pattern>
                                    <shadedPattern>org.apache.paimon.shaded.org.apache.hadoop.mapred.WebHCatJTShim23</shadedPattern>
                                </relocation>
                                <relocation>
                                    <pattern>org.apache.hadoop.security.token.delegation.HiveDelegationTokenSupport</pattern>
                                    <shadedPattern>org.apache.paimon.shaded.org.apache.hadoop.security.token.delegation.HiveDelegationTokenSupport</shadedPattern>
                                </relocation>
                                <relocation>
                                    <pattern>org.apache.thrift</pattern>
                                    <shadedPattern>org.apache.paimon.shaded.org.apache.thrift</shadedPattern>
                                </relocation>
                            </relocations>
=======
                                </includes>
                            </artifactSet>
>>>>>>> bc449da7
                        </configuration>
                    </execution>
                </executions>
            </plugin>
        </plugins>

        <resources>
            <resource>
                <directory>src/main/resources</directory>
                <filtering>false</filtering>
            </resource>
            <resource>
                <directory>src/main/resources-filtered</directory>
                <filtering>true</filtering>
            </resource>
        </resources>
    </build>
</project><|MERGE_RESOLUTION|>--- conflicted
+++ resolved
@@ -126,34 +126,6 @@
         <plugins>
             <plugin>
                 <groupId>org.apache.maven.plugins</groupId>
-                <artifactId>maven-dependency-plugin</artifactId>
-                <executions>
-                    <execution>
-                        <id>unpack</id>
-                        <phase>generate-sources</phase>
-                        <goals>
-                            <goal>unpack</goal>
-                        </goals>
-                        <configuration>
-                            <artifactItems>
-                                <artifactItem>
-                                    <groupId>org.apache.hive</groupId>
-                                    <artifactId>hive-common</artifactId>
-                                    <version>${hive.version}</version>
-                                    <type>jar</type>
-                                    <overWrite>true</overWrite>
-                                    <outputDirectory>${project.build.directory}/classes</outputDirectory>
-                                    <excludes>
-                                        **/HiveConf.class
-                                    </excludes>
-                                </artifactItem>
-                            </artifactItems>
-                        </configuration>
-                    </execution>
-                </executions>
-            </plugin>
-            <plugin>
-                <groupId>org.apache.maven.plugins</groupId>
                 <artifactId>maven-shade-plugin</artifactId>
                 <executions>
                     <execution>
@@ -166,64 +138,8 @@
                             <artifactSet>
                                 <includes>
                                     <include>org.apache.paimon:paimon-hive-common</include>
-<<<<<<< HEAD
-                                    <include>org.apache.thrift:libthrift</include>
-                                    <include>org.apache.thrift:libfb303</include>
-                                    <include>com.google.guava:guava</include>
-                                    <include>org.apache.hive:hive-common</include>
-                                    <include>org.apache.hive.shims:hive-shims-common</include>
-                                    <include>org.apache.hive.shims:hive-shims-0.23</include>
-                                    <include>org.apache.hive:hive-serde</include>
-                                    <include>org.apache.hive:hive-metastore</include>
-<!--                                    <include>org.apache.hive:hive-storage-api</include>-->
                                 </includes>
                             </artifactSet>
-                            <relocations>
-                                <relocation>
-                                    <pattern>org.apache.hive</pattern>
-                                    <shadedPattern>org.apache.paimon.shaded.org.apache.hive</shadedPattern>
-                                </relocation>
-                                <relocation>
-                                    <pattern>org.apache.hadoop.hive</pattern>
-                                    <shadedPattern>org.apache.paimon.shaded.org.apache.hadoop.hive</shadedPattern>
-                                </relocation>
-                                <relocation>
-                                    <pattern>com.facebook.fb303</pattern>
-                                    <shadedPattern>org.apache.paimon.shaded.com.facebook.fb303</shadedPattern>
-                                </relocation>
-                                <relocation>
-                                    <pattern>com.google.common</pattern>
-                                    <shadedPattern>org.apache.paimon.shaded.com.google.common</shadedPattern>
-                                </relocation>
-                                <relocation>
-                                    <pattern>org.apache.hadoop.fs.ProxyLocalFileSystem</pattern>
-                                    <shadedPattern>org.apache.paimon.shaded.org.apache.hadoop.fs.ProxyLocalFileSystem</shadedPattern>
-                                </relocation>
-                                <relocation>
-                                    <pattern>org.apache.hadoop.fs.ProxyFileSystem</pattern>
-                                    <shadedPattern>org.apache.paimon.shaded.org.apache.hadoop.fs.ProxyFileSystem</shadedPattern>
-                                </relocation>
-                                <relocation>
-                                    <pattern>org.apache.hadoop.fs.DefaultFileAccess</pattern>
-                                    <shadedPattern>org.apache.paimon.shaded.org.apache.hadoop.fs.DefaultFileAccess</shadedPattern>
-                                </relocation>
-                                <relocation>
-                                    <pattern>org.apache.hadoop.mapred.WebHCatJTShim23</pattern>
-                                    <shadedPattern>org.apache.paimon.shaded.org.apache.hadoop.mapred.WebHCatJTShim23</shadedPattern>
-                                </relocation>
-                                <relocation>
-                                    <pattern>org.apache.hadoop.security.token.delegation.HiveDelegationTokenSupport</pattern>
-                                    <shadedPattern>org.apache.paimon.shaded.org.apache.hadoop.security.token.delegation.HiveDelegationTokenSupport</shadedPattern>
-                                </relocation>
-                                <relocation>
-                                    <pattern>org.apache.thrift</pattern>
-                                    <shadedPattern>org.apache.paimon.shaded.org.apache.thrift</shadedPattern>
-                                </relocation>
-                            </relocations>
-=======
-                                </includes>
-                            </artifactSet>
->>>>>>> bc449da7
                         </configuration>
                     </execution>
                 </executions>
